--- conflicted
+++ resolved
@@ -198,57 +198,10 @@
           {{- if .Values.extraVolumeMountsCrossplane }}
           {{- toYaml .Values.extraVolumeMountsCrossplane | nindent 10 }}
           {{- end }}
-<<<<<<< HEAD
           - mountPath: /tls/server
             name: tls-server-certs
           - mountPath: /tls/client
             name: tls-client-certs
-      {{- if .Values.xfn.enabled }}
-      - image: "{{ .Values.xfn.image.repository }}:{{ .Values.xfn.image.tag | default (printf "v%s" .Chart.AppVersion) }}"
-        args:
-        - start
-        {{- range $arg := .Values.xfn.args }}
-        - {{ $arg }}
-        {{- end }}
-        imagePullPolicy: {{ .Values.xfn.image.pullPolicy }}
-        name: {{ .Chart.Name }}-xfn
-        resources:
-          {{- toYaml .Values.xfn.resources | nindent 12 }}
-        securityContext:
-          {{- toYaml .Values.xfn.securityContext | nindent 12 }}
-        env:
-          - name: GOMAXPROCS
-            valueFrom:
-              resourceFieldRef:
-                containerName: {{ .Chart.Name }}
-                resource: limits.cpu
-          - name: GOMEMLIMIT
-            valueFrom:
-              resourceFieldRef:
-                containerName: {{ .Chart.Name }}
-                resource: limits.memory
-          - name: POD_NAMESPACE
-            valueFrom:
-              fieldRef:
-                fieldPath: metadata.namespace
-          {{- if .Values.registryCaBundleConfig.key }}
-          - name: CA_BUNDLE_PATH
-            value: "/certs/{{ .Values.registryCaBundleConfig.key }}"
-          {{- end}}
-        {{- range $key, $value := .Values.xfn.extraEnvVars }}
-          - name: {{ $key | replace "." "_" }}
-            value: {{ $value | quote }}
-        {{- end }}
-        volumeMounts:
-          - mountPath: /xfn
-            name: xfn-cache
-        {{- if .Values.registryCaBundleConfig.name }}
-          - mountPath: /certs
-            name: ca-certs
-        {{- end }}
-      {{- end }}
-=======
->>>>>>> 536fa6cc
       volumes:
       - name: package-cache
         {{- if .Values.packageCache.pvc }}
